--- conflicted
+++ resolved
@@ -42,7 +42,6 @@
 from collections import deque
 from typing import  Generator, Iterable
 
-<<<<<<< HEAD
 import numpy as np
 
 from urllib.parse import (
@@ -50,7 +49,7 @@
     parse_qsl, urlencode, quote, unquote
 )
 
-=======
+
 # Monkey patch to fix wildcard handling in urllib.robotparser
 from urllib.robotparser import RuleLine
 import re
@@ -73,7 +72,6 @@
 
 RuleLine.applies_to = patched_applies_to
 # Monkey patch ends
->>>>>>> 414f16e9
 
 def chunk_documents(
     documents: Iterable[str],
